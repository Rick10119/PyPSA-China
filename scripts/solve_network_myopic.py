# SPDX-FileCopyrightText: : 2022 The PyPSA-China Authors
#
# SPDX-License-Identifier: MIT

# coding: utf-8

import logging
import re
import copy
import numpy as np
import pandas as pd
import pypsa
import xarray as xr
import os
import time
from _helpers import (
    configure_logging,
    override_component_attrs,
)

# 添加并行计算相关的导入
import multiprocessing as mp
from concurrent.futures import ProcessPoolExecutor, as_completed
import functools

# 允许传递给PyPSA optimize的参数
ALLOWED_OPTIMIZE_KWARGS = [
    "solver_name", "solver_options", "extra_functionality",
    "track_iterations", "min_iterations", "max_iterations"
]

logger = logging.getLogger(__name__)
pypsa.pf.logger.setLevel(logging.WARNING)

# 设置gurobipy和linopy的日志级别，避免输出info信息
import logging
gurobipy_logger = logging.getLogger('gurobipy')
gurobipy_logger.setLevel(logging.WARNING)

linopy_logger = logging.getLogger('linopy')
linopy_logger.setLevel(logging.WARNING)

# 设置linopy.model的日志级别
linopy_model_logger = logging.getLogger('linopy.model')
linopy_model_logger.setLevel(logging.WARNING)

from pypsa.descriptors import get_switchable_as_dense as get_as_dense

def prepare_network(
        n,
        solve_opts=None,
        using_single_node=False,
        single_node_province="Shandong"
):
    # 检查是否启用单节点模式
    if using_single_node:
        # Filter to keep only specified province components
        province_buses = n.buses[n.buses.index.str.contains(single_node_province)].index

        # Remove non-province buses and their components
        non_province_buses = n.buses[~n.buses.index.isin(province_buses)].index
        
        # Remove generators not in specified province
        non_province_generators = n.generators[~n.generators.bus.isin(province_buses)].index
        n.mremove("Generator", non_province_generators)
        
        # Remove loads not in specified province
        non_province_loads = n.loads[~n.loads.bus.isin(province_buses)].index
        n.mremove("Load", non_province_loads)
        
        # Remove storage units not in specified province
        non_province_storage = n.storage_units[~n.storage_units.bus.isin(province_buses)].index
        n.mremove("StorageUnit", non_province_storage)
        
        # Remove stores not in specified province
        non_province_stores = n.stores[~n.stores.bus.isin(province_buses)].index
        n.mremove("Store", non_province_stores)
        
        # Remove links not connected to specified province
        non_province_links = n.links[~(n.links.bus0.isin(province_buses) | n.links.bus1.isin(province_buses))].index
        n.mremove("Link", non_province_links)
        
        # Remove lines not connected to specified province
        non_province_lines = n.lines[~(n.lines.bus0.isin(province_buses) | n.lines.bus1.isin(province_buses))].index
        n.mremove("Line", non_province_lines)
        
        # Finally remove non-province buses
        n.mremove("Bus", non_province_buses)
    
    # Fix any remaining links that might have undefined buses
    for link in n.links.index:
        if not (n.links.at[link, "bus0"] in n.buses.index and n.links.at[link, "bus1"] in n.buses.index):
            n.mremove("Link", [link])

    if "clip_p_max_pu" in solve_opts:
        for df in (
            n.generators_t.p_max_pu,
            n.generators_t.p_min_pu,
            n.storage_units_t.inflow,
        ):
            df.where(df > solve_opts["clip_p_max_pu"], other=0.0, inplace=True)

    load_shedding = solve_opts.get("load_shedding")
    if load_shedding:
        # intersect between macroeconomic and surveybased willingness to pay
        # http://journal.frontiersin.org/article/10.3389/fenrg.2015.00055/full
        # TODO: retrieve color and nice name from config
        n.add("Carrier", "load", color="#dd2e23", nice_name="Load shedding")
        buses_i = n.buses.query("carrier == 'AC'").index
        if not np.isscalar(load_shedding):
            # TODO: do not scale via sign attribute (use Eur/MWh instead of Eur/kWh)
            load_shedding = 1e2  # Eur/kWh

        n.madd(
            "Generator",
            buses_i,
            " load",
            bus=buses_i,
            carrier="load",
            sign=1e-3,  # Adjust sign to measure p and p_nom in kW instead of MW
            marginal_cost=load_shedding,  # Eur/kWh
            p_nom=1e9,  # kW
        )

    if solve_opts.get("noisy_costs"):
        for t in n.iterate_components():
            # if 'capital_cost' in t.df:
            #    t.df['capital_cost'] += 1e1 + 2.*(np.random.random(len(t.df)) - 0.5)
            if "marginal_cost" in t.df:
                t.df["marginal_cost"] += 1e-2 + 2e-3 * (
                    np.random.random(len(t.df)) - 0.5
                )

        for t in n.iterate_components(["Line", "Link"]):
            t.df["capital_cost"] += (
                1e-1 + 2e-2 * (np.random.random(len(t.df)) - 0.5)
            ) * t.df["length"]

    if solve_opts.get('nhours'):
        nhours = solve_opts['nhours']
        n.set_snapshots(n.snapshots[:nhours])
        n.snapshot_weightings[:] = 8760. / nhours

    return n

def add_chp_constraints(n):
    electric = (
        n.links.index.str.contains("CHP")
        & n.links.index.str.contains("generator")
    )
    heat = (
        n.links.index.str.contains("CHP")
        & n.links.index.str.contains("boiler")
    )

    electric_ext = n.links[electric].query("p_nom_extendable").index
    heat_ext = n.links[heat].query("p_nom_extendable").index

    electric_fix = n.links[electric].query("~p_nom_extendable").index
    heat_fix = n.links[heat].query("~p_nom_extendable").index

    p = n.model["Link-p"]  # dimension: [time, link]

    # output ratio between heat and electricity and top_iso_fuel_line for extendable
    if not electric_ext.empty:
        p_nom = n.model["Link-p_nom"]
        
        # Scale factors to improve numerical stability
        scale_factor = 1e-3  # Scale down by 1000
        
        # Get efficiency ratios with scaling
        elec_eff = (n.links.p_nom_ratio * n.links.efficiency)[electric_ext].values * scale_factor
        heat_eff = n.links.efficiency[heat_ext].values * scale_factor
        
        # Add constraint with scaled values
        lhs = (
            p_nom.loc[electric_ext] * elec_eff
            - p_nom.loc[heat_ext] * heat_eff
        )
        n.model.add_constraints(lhs == 0, name="chplink-fix_p_nom_ratio")

        # Scale the top_iso_fuel_line constraint
        rename = {"Link-ext": "Link"}
        lhs = (
            p.loc[:, electric_ext] * scale_factor
            + p.loc[:, heat_ext] * scale_factor
            - p_nom.rename(rename).loc[electric_ext] * scale_factor
        )
        n.model.add_constraints(lhs <= 0, name="chplink-top_iso_fuel_line_ext")

    # top_iso_fuel_line for fixed
    if not electric_fix.empty:
        # Scale the fixed capacity constraint
        scale_factor = 1e-3
        lhs = p.loc[:, electric_fix] * scale_factor + p.loc[:, heat_fix] * scale_factor
        rhs = n.links.p_nom[electric_fix] * scale_factor
        n.model.add_constraints(lhs <= rhs, name="chplink-top_iso_fuel_line_fix")

    # back-pressure
    if not n.links[electric].index.empty:
        # Scale the back-pressure constraint
        scale_factor = 1e-3
        lhs = (
            p.loc[:, heat] * (n.links.efficiency[heat] * n.links.c_b[electric].values) * scale_factor
            - p.loc[:, electric] * n.links.efficiency[electric] * scale_factor
        )
        n.model.add_constraints(lhs <= 0, name="chplink-backpressure")

def add_transimission_constraints(n):
    """
    Add constraints for transmission lines that allow for asymmetric capacities
    while maintaining reasonable limits on the difference between directions.
    """
    if not n.links.p_nom_extendable.any():
        return

    positive_bool = n.links.index.str.contains("positive")
    negative_bool = n.links.index.str.contains("reversed")

    positive_ext = n.links[positive_bool].query("p_nom_extendable").index
    negative_ext = n.links[negative_bool].query("p_nom_extendable").index

    # Allow asymmetric capacities but limit the difference
    for pos in positive_ext:
        neg = pos.replace("positive", "reversed")
        if neg not in negative_ext:
            continue
            
        # Get the current capacities
        pos_cap = n.links.at[pos, "p_nom"]
        neg_cap = n.links.at[neg, "p_nom"]
        
        # Allow up to 20% difference between directions
        max_diff = 0.2 * max(pos_cap, neg_cap)
        
        # Add constraint: |pos_cap - neg_cap| <= max_diff
        lhs = n.model["Link-p_nom"].loc[pos] - n.model["Link-p_nom"].loc[neg]
        n.model.add_constraints(lhs <= max_diff, name=f"Link-transmission-{pos}-max")
        n.model.add_constraints(lhs >= -max_diff, name=f"Link-transmission-{pos}-min")

def add_retrofit_constraints(n):
    p_nom_max = pd.read_csv("data/p_nom/p_nom_max_cc.csv",index_col=0)
    planning_horizon = snakemake.wildcards.planning_horizons
    for year in range(int(planning_horizon) - 40, 2021, 5):
        coal = n.generators[(n.generators.carrier=="coal power plant") & (n.generators.build_year==year)].query("p_nom_extendable").index
        Bus = n.generators[(n.generators.carrier == "coal power plant") & (n.generators.build_year == year)].query(
            "p_nom_extendable").bus.values
        coal_retrofit = n.generators[n.generators.index.str.contains("retrofit")& (n.generators.build_year==year) & n.generators.bus.isin(Bus)].query("p_nom_extendable").index
        coal_retrofitted = n.generators[n.generators.index.str.contains("retrofit") & (n.generators.build_year==year) & n.generators.bus.isin(Bus)].query("~p_nom_extendable").groupby("bus").sum().p_nom_opt

        # Create a Series with proper index for the available capacity
        available_capacity = pd.Series(
            (p_nom_max[str(year)].loc[Bus] - coal_retrofitted.reindex(p_nom_max[str(year)].loc[Bus].index,fill_value=0)).values,
            index=Bus
        )

        # Create constraint with proper dimension handling
        for bus in Bus:
            if bus in coal_retrofitted.index:
                retrofit_cap = coal_retrofitted[bus]
            else:
                retrofit_cap = 0
                
            max_cap = p_nom_max[str(year)].loc[bus]
            coal_bus = coal[n.generators.loc[coal].bus == bus]
            coal_retrofit_bus = coal_retrofit[n.generators.loc[coal_retrofit].bus == bus]
            
            if len(coal_bus) > 0 or len(coal_retrofit_bus) > 0:
                lhs = n.model["Generator-p_nom"].loc[coal_bus].sum() + n.model["Generator-p_nom"].loc[coal_retrofit_bus].sum()
                rhs = max_cap - retrofit_cap
                n.model.add_constraints(lhs == rhs, name=f"Generator-coal-retrofit-{year}-{bus}")

def extra_functionality(n, snapshots, fixed_aluminum_usage=None):
    """
    Collects supplementary constraints which will be passed to ``pypsa.linopf.network_lopf``.
    If you want to enforce additional custom constraints, this is a good location to add them.
    The arguments ``opts`` and ``snakemake.config`` are expected to be attached to the network.
    """
    opts = n.opts
    config = n.config
    add_chp_constraints(n)
    add_transimission_constraints(n)
    if snakemake.wildcards.planning_horizons != "2020":
        add_retrofit_constraints(n)

def solve_aluminum_optimization(n, config, solving, opts="", nodal_prices=None, target_province=None, **kwargs):
    """
    电解铝最优运行问题求解 - 单省份版本
    基于节点电价，运行以满足铝需求为约束的电解铝最优运行问题
    只求解指定省份的电解铝优化问题
    
    Parameters:
    -----------
    target_province : str
        目标省份名称，如"Shandong"、"Henan"等
    """
    set_of_options = solving["solver"]["options"]
    solver_options = solving["solver_options"][set_of_options] if set_of_options else {}
    solver_name = solving["solver"]["name"]
    
    # 为MILP问题使用专门的求解器设置
    if "MILP" in solving["solver_options"]:
        milp_solver_options = solving["solver_options"]["MILP"]
    else:
        milp_solver_options = solver_options
    
    # 读取生产比例数据并过滤
    # 从snakemake.input中获取aluminum_production_ratio文件路径
    if 'snakemake' in globals():
        production_ratio_path = snakemake.input.aluminum_production_ratio
    else:
        # 如果没有snakemake，使用默认路径
        production_ratio_path = "data/p_nom/al_production_ratio.csv"
    
    production_ratio = pd.read_csv(production_ratio_path)
    production_ratio = production_ratio.set_index('Province')['production_share_2023']
    
    # 过滤出生产比例大于0.01的省份（与prepare_base_network保持一致）
    production_ratio = production_ratio[production_ratio > 0.01]
    
    # 如果没有指定目标省份，返回None
    if target_province is None:
        return None
    
    # 检查目标省份是否在生产比例列表中
    if target_province not in production_ratio.index:
        return None
    
    # 找到指定省份的电解铝相关组件
    aluminum_buses = n.buses[n.buses.carrier == "aluminum"].index
    aluminum_smelters = n.links[n.links.carrier == "aluminum"].index
    aluminum_stores = n.stores[n.stores.carrier == "aluminum"].index
    aluminum_loads = n.loads[n.loads.bus.isin(aluminum_buses)].index
    
    # 过滤出指定省份的电解铝组件
    target_aluminum_buses = [bus for bus in aluminum_buses if target_province in bus]
    target_aluminum_smelters = [smelter for smelter in aluminum_smelters if target_province in smelter]
    target_aluminum_stores = [store for store in aluminum_stores if target_province in store]
    target_aluminum_loads = [load for load in aluminum_loads if target_province in load]
    
    # 如果没有找到该省份的电解铝组件，返回None
    if not target_aluminum_smelters:
        return None
    
    # 重新设置电解铝冶炼设备的参数
    for smelter in target_aluminum_smelters:
        n.links.at[smelter, 'committable'] = config['aluminum_commitment']
        n.links.at[smelter, 'p_min_pu'] = config['aluminum']['al_p_min_pu'] if config['aluminum_commitment'] else 0
    
    # 移除所有非电解铝相关的组件
    for component_type in ["Generator", "StorageUnit", "Store", "Link", "Load"]:
        if component_type == "Store":
            # 保留指定省份的电解铝存储
            other_stores = n.stores[~n.stores.index.isin(target_aluminum_stores)].index
            n.mremove(component_type, other_stores)
        elif component_type == "Link":
            # 保留指定省份的电解铝冶炼设备
            other_links = n.links[~n.links.index.isin(target_aluminum_smelters)].index
            n.mremove(component_type, other_links)
        elif component_type == "Load":
            # 保留指定省份的电解铝负荷
            other_loads = n.loads[~n.loads.index.isin(target_aluminum_loads)].index
            n.mremove(component_type, other_loads)
        else:
            # 移除所有其他组件
            n.mremove(component_type, n.df(component_type).index)
    
    # 移除aluminum和AC以外的节点
    non_aluminum_buses = n.buses[(n.buses.carrier != "aluminum") & (n.buses.carrier != "AC")].index
    n.mremove("Bus", non_aluminum_buses)
    
    # 确保虚拟carrier存在
    if "virtual" not in n.carriers.index:
        n.add("Carrier", "virtual")
    
    # 添加虚拟发电机来提供电力（基于节点电价）
    for bus in n.buses.index:
        if bus.endswith(" aluminum"):
            # 这是电解铝节点，不需要虚拟发电机
            continue
            
        # 根据节点类型确定边际成本
        if bus in nodal_prices.columns:
            # 如果该节点有对应的边际电价，使用该节点的电价
            marginal_cost = nodal_prices[bus]
            
        n.add("Generator",
            f"virtual_gen_{bus}",
            bus=bus,
            carrier="virtual",
            p_nom=1e6,  # 大容量
            marginal_cost=marginal_cost)  # 使用节点边际电价作为边际成本
    
    # 求解电解铝优化问题
    # 只保留PyPSA支持的参数
    optimize_kwargs = {k: v for k, v in kwargs.items() if k in ALLOWED_OPTIMIZE_KWARGS}
    status, condition = n.optimize(
        solver_name=solver_name,
        extra_functionality=extra_functionality,
        **milp_solver_options,  # 使用MILP专用参数
        **optimize_kwargs,
    )
    
    # 提取电解铝用能模式
    aluminum_usage = n.links_t.p0[target_aluminum_smelters].copy()
    return aluminum_usage

def solve_aluminum_optimization_parallel_wrapper(args):
    """
    并行化电解铝优化的包装函数
    这个函数需要在独立的进程中运行，因此需要接收所有必要的参数
    
    Parameters:
    -----------
    args : tuple
        包含所有必要参数的元组:
        (original_network_path, original_overrides, config, solving, opts, 
         nodal_prices, target_province, solve_opts, using_single_node, 
         single_node_province, overrides_path, **kwargs)
    
    Returns:
    --------
    tuple : (province, aluminum_usage) 或 (province, None)
    """
    # 解包参数
    (original_network_path, original_overrides, config, solving, opts, 
     nodal_prices, target_province, solve_opts, using_single_node, 
     single_node_province, overrides_path, kwargs_dict) = args
    
    # 重新创建网络
    if original_overrides:
        n_province = pypsa.Network(original_network_path, override_component_attrs=original_overrides)
    else:
        n_province = pypsa.Network(original_network_path)
    
    # 设置网络文件路径
    n_province._network_path = original_network_path
    if original_overrides:
        n_province._overrides_path = overrides_path
    
    # 重新应用网络准备
    n_province = prepare_network(
        n_province,
        solve_opts,
        using_single_node=using_single_node,
        single_node_province=single_node_province
    )
    
    # 设置配置
    n_province.config = config
    n_province.opts = opts
    
    # 求解单个省份的电解铝优化问题
    province_aluminum_usage = solve_aluminum_optimization(
        n_province, 
        config, 
        solving, 
        opts, 
        nodal_prices=nodal_prices, 
        target_province=target_province,
        **kwargs_dict
    )
    
    return (target_province, province_aluminum_usage)

def solve_aluminum_optimization_parallel(target_provinces, original_network_path, original_overrides, 
                                       config, solving, opts, current_nodal_prices, 
                                       solve_opts, using_single_node, single_node_province, 
                                       overrides_path, max_workers=None, **kwargs):
    """
    并行求解多个省份的电解铝优化问题
    
    Parameters:
    -----------
    target_provinces : list
        需要优化的省份列表
    original_network_path : str
        原始网络文件路径
    original_overrides : dict or None
        原始覆盖配置
    config : dict
        配置字典
    solving : dict
        求解配置
    opts : list
        选项列表
    current_nodal_prices : pd.DataFrame
        当前节点电价
    solve_opts : dict
        求解选项
    using_single_node : bool
        是否使用单节点模式
    single_node_province : str
        单节点省份名称
    overrides_path : str
        覆盖文件路径
    max_workers : int, optional
        最大并行进程数，默认为CPU核心数
    **kwargs : dict
        其他参数
    
    Returns:
    --------
    dict : {province: aluminum_usage} 或 None
    """
    if not target_provinces:
        return {}
    
    # 设置最大并行进程数
    if max_workers is None:
        max_workers = min(len(target_provinces), mp.cpu_count())
    
    # 准备参数
    args_list = []
    for province in target_provinces:
        args = (original_network_path, original_overrides, config, solving, opts,
                current_nodal_prices, province, solve_opts, using_single_node,
                single_node_province, overrides_path, kwargs)
        args_list.append(args)
    
    # 使用进程池并行执行
    all_aluminum_usage = {}
    
    start_time = time.time()
    
    with ProcessPoolExecutor(max_workers=max_workers) as executor:
        # 提交所有任务
        future_to_province = {
            executor.submit(solve_aluminum_optimization_parallel_wrapper, args): args[6]  # args[6] 是 target_province
            for args in args_list
        }
        
        # 收集结果
        for future in as_completed(future_to_province):
            result_province, province_aluminum_usage = future.result()
            
            if province_aluminum_usage is not None:
                all_aluminum_usage[result_province] = province_aluminum_usage
    
    total_time = time.time() - start_time
    
    return all_aluminum_usage

def solve_network_iterative(n, config, solving, opts="", max_iterations=10, convergence_tolerance=0.01, **kwargs):
    """
    电解铝迭代优化算法
    1. 使用连续化电解铝模型求解，得到节点电价和目标函数值
    2. 检查收敛性：比较步骤一的目标函数值变化
    3. 基于节点电价，运行电解铝最优运行问题，得到新的电解铝用能模式
    4. 固定电解铝用能，求解剩下的优化问题
    5. 重复1-4，直到收敛
    
    收敛条件：步骤一目标函数变化的相对值小于convergence_tolerance（默认1%）
    """
    import time
    
    set_of_options = solving["solver"]["options"]
    solver_options = solving["solver_options"][set_of_options] if set_of_options else {}
    solver_name = solving["solver"]["name"]
    cf_solving = solving["options"]
    track_iterations = cf_solving.get("track_iterations", False)
    min_iterations = cf_solving.get("min_iterations", 4)
    max_transmission_iterations = cf_solving.get("max_iterations", 6)

    skip_iterations = cf_solving.get("skip_iterations", False)
    if not n.lines.s_nom_extendable.any():
        skip_iterations = True
    

    
    # 读取生产比例数据，获取需要优化的省份列表
    if 'snakemake' in globals():
        production_ratio_path = snakemake.input.aluminum_production_ratio
    else:
        production_ratio_path = "data/p_nom/al_production_ratio.csv"
    
    production_ratio = pd.read_csv(production_ratio_path)
    production_ratio = production_ratio.set_index('Province')['production_share_2023']
    production_ratio = production_ratio[production_ratio > 0.01]
    
    # 检查哪些省份在网络中实际存在电解铝组件
    available_provinces = []
    for province in production_ratio.index:
        # 检查该省份是否有电解铝冶炼设备
        aluminum_smelters = n.links[n.links.carrier == "aluminum"].index
        province_smelters = [smelter for smelter in aluminum_smelters if province in smelter]
        
        if province_smelters:
            available_provinces.append(province)
    
    target_provinces = available_provinces
    
    if not target_provinces:
        return None
    
    # 记录总开始时间
    total_start_time = time.time()
    
    # 初始化电解铝用能模式和目标函数值
    aluminum_usage = None
    previous_objective = None
    iteration = 0
    final_network = None
    
    # 记录每次迭代的时间
    iteration_times = []
    
    # 记录求解器性能统计
    solver_performance = {
        'iteration_times': [],
        'objective_values': [],
        'convergence_info': []
    }
    
    # 保存原始网络文件路径和overrides，用于重新加载
    original_network_path = None
    original_overrides = None
    if hasattr(n, '_network_path'):
        original_network_path = n._network_path
    if hasattr(n, '_overrides_path'):
        original_overrides = override_component_attrs(n._overrides_path)
    
    # 获取单节点参数
    using_single_node = kwargs.get("using_single_node", False)
    single_node_province = kwargs.get("single_node_province", "Shandong")
    

    
    # 初始化当前网络 - 只在第一次迭代时创建
    n_current = None
    
    while iteration < max_iterations:
        iteration += 1
        iteration_start_time = time.time()  # 记录每次迭代开始时间
        

        
        # 网络初始化策略：使用上一次的结果作为初值
        if iteration == 1:
            # 第一次迭代：重新加载网络
            if original_network_path:
                if original_overrides:
                    n_current = pypsa.Network(original_network_path, override_component_attrs=original_overrides)
                else:
                    n_current = pypsa.Network(original_network_path)
                
                # 设置网络文件路径，用于后续可能的重新加载
                n_current._network_path = original_network_path
                if original_overrides:
                    n_current._overrides_path = kwargs.get("overrides_path", "data/override_component_attrs")
            
            # 重新应用网络准备
            n_current = prepare_network(
                n_current,
                kwargs.get("solve_opts", {}),
                using_single_node=using_single_node,
                single_node_province=single_node_province
            )
            
            # 设置配置
            n_current.config = config
            n_current.opts = opts
        else:
            # 后续迭代：使用上一次的网络结果作为初值
            # n_current已经是上一次迭代的结果，直接使用
            
            # 清除上一次的求解结果，但保留网络结构
            if hasattr(n_current, 'model'):
                del n_current.model
            if hasattr(n_current, 'objective'):
                del n_current.objective
        
        # 重新创建电解铝冶炼设备，确保在步骤1中禁用电解铝启停约束
        aluminum_smelters = n_current.links[n_current.links.carrier == "aluminum"].index
        
        # 保存原始参数
        smelter_params = {}
        for smelter in aluminum_smelters:
            smelter_params[smelter] = {
                'bus0': n_current.links.at[smelter, 'bus0'],
                'bus1': n_current.links.at[smelter, 'bus1'],
                'carrier': n_current.links.at[smelter, 'carrier'],
                'p_nom': n_current.links.at[smelter, 'p_nom'],
                'p_nom_extendable': n_current.links.at[smelter, 'p_nom_extendable'],
                'efficiency': n_current.links.at[smelter, 'efficiency'],
                'start_up_cost': n_current.links.at[smelter, 'start_up_cost'],
                'committable': n_current.links.at[smelter, 'committable'],
                'p_min_pu': n_current.links.at[smelter, 'p_min_pu']
            }
        
        # 移除现有的smelter
        n_current.mremove("Link", aluminum_smelters)
        
        # 重新添加smelter，在步骤1中禁用电解铝启停约束
        for smelter_name, params in smelter_params.items():
            n_current.add("Link",
                smelter_name,
                bus0=params['bus0'],
                bus1=params['bus1'],
                carrier=params['carrier'],
                p_nom=params['p_nom'],
                p_nom_extendable=params['p_nom_extendable'],
                efficiency=params['efficiency'],
                start_up_cost=params['start_up_cost'],
                committable=False,  # 在步骤1中禁用电解铝启停约束
                p_min_pu=0  # 在步骤1中设置最小出力为0
            )
        
        # 临时修改配置，禁用电解铝启停约束
        original_commitment = config.get("aluminum_commitment", False)
        config["aluminum_commitment"] = False
        
        # 如果有固定的电解铝用能，需要添加约束
        if aluminum_usage is not None:
            # 根据电解铝用能模式动态设置约束
            for smelter in aluminum_usage.columns:
                if smelter in n_current.links.index:
                    aluminum_power = aluminum_usage[smelter].values
                                     
                    # 根据用能模式设置约束
                    for i, power in enumerate(aluminum_power):
                        if power == 0:
                            # 当用能为0时，固定p_set为0，p_min_pu为0
                            n_current.links_t.p_set.at[n_current.snapshots[i], smelter] = 0
                            n_current.links_t.p_min_pu.at[n_current.snapshots[i], smelter] = 0
                        else:
                            # 当用能不为0时，不固定p_set，但设置p_min_pu为最小出力比例
                            # 清除p_set约束（设为NaN表示不约束）
                            n_current.links_t.p_set.at[n_current.snapshots[i], smelter] = np.nan
                            # 设置最小出力比例，可以根据实际需求调整
                            min_pu = config['aluminum'].get('al_p_min_pu', 0.9)  # 默认30%最小出力
                            n_current.links_t.p_min_pu.at[n_current.snapshots[i], smelter] = min_pu
        
        # 求解网络
        # 只保留PyPSA支持的参数
        optimize_kwargs = {k: v for k, v in kwargs.items() if k in ALLOWED_OPTIMIZE_KWARGS}
        
        current_solver_options = solver_options
        
        if skip_iterations:
            status, condition = n_current.optimize(
                solver_name=solver_name,
                solver_options=current_solver_options,  # 使用solver_options参数传递求解器特定选项
                extra_functionality=extra_functionality,
                **optimize_kwargs,
            )
        else:
            status, condition = n_current.optimize.optimize_transmission_expansion_iteratively(
                solver_name=solver_name,
                solver_options=current_solver_options,  # 使用solver_options参数传递求解器特定选项
                track_iterations=track_iterations,
                min_iterations=min_iterations,
                max_iterations=max_transmission_iterations,
                extra_functionality=extra_functionality,
                **optimize_kwargs,
            )
        
        # 记录求解性能统计
        solver_performance['iteration_times'].append(time.time() - iteration_start_time)
        
        # 获取当前目标函数值
        current_objective = None
        if hasattr(n_current, 'objective'):
            current_objective = n_current.objective
        elif hasattr(n_current, 'model') and hasattr(n_current.model, 'objective_value'):
            current_objective = n_current.model.objective_value
        
        # 提取当前迭代的节点电价（用于电解铝优化）
        current_nodal_prices = None
        if hasattr(n_current, 'buses_t') and hasattr(n_current.buses_t, 'marginal_price'):
            # 获取所有carrier为"AC"的电力节点的边际电价
            electricity_buses = n_current.buses[n_current.buses.carrier == "AC"].index
            if len(electricity_buses) > 0:
                # 使用所有AC节点的边际电价
                current_nodal_prices = n_current.buses_t.marginal_price[electricity_buses]
        
        # 步骤2: 检查收敛性 - 基于步骤一的目标函数变化的相对值
        if previous_objective is not None and current_objective is not None:
            # 计算目标函数变化的相对值
            objective_change = abs(current_objective - previous_objective)
            relative_change = objective_change / abs(previous_objective) if abs(previous_objective) > 1e-10 else float('inf')
            
            if relative_change < convergence_tolerance:
                final_network = n_current
                break
        else:
            # 第一次迭代，保存目标函数值用于下次比较
            if current_objective is not None:
                previous_objective = current_objective
        
        # 恢复电解铝启停约束
        config["aluminum_commitment"] = True
        
        # 读取生产比例数据，获取需要优化的省份列表
        if 'snakemake' in globals():
            production_ratio_path = snakemake.input.aluminum_production_ratio
        else:
            production_ratio_path = "data/p_nom/al_production_ratio.csv"
        
        production_ratio = pd.read_csv(production_ratio_path)
        production_ratio = production_ratio.set_index('Province')['production_share_2023']
        production_ratio = production_ratio[production_ratio > 0.01]
        
        # 检查哪些省份在网络中实际存在电解铝组件
        available_provinces = []
        for province in production_ratio.index:
            # 检查该省份是否有电解铝冶炼设备
            aluminum_smelters = n_current.links[n_current.links.carrier == "aluminum"].index
            province_smelters = [smelter for smelter in aluminum_smelters if province in smelter]
            
            if province_smelters:
                available_provinces.append(province)
        
        target_provinces = available_provinces
        
        if not target_provinces:
            break
        
        # 求解多个省份的电解铝优化问题（支持并行和串行）
        # 获取并行计算参数
        max_workers = kwargs.get("max_workers", None)  # 可以从kwargs中获取最大进程数
        overrides_path = kwargs.get("overrides_path", "data/override_component_attrs")
        use_parallel = kwargs.get("max_workers") is not None  # 如果指定了max_workers，则使用并行
        
        if use_parallel:
            # 使用并行函数求解
            all_aluminum_usage = solve_aluminum_optimization_parallel(
                target_provinces=target_provinces,
                original_network_path=original_network_path,
                original_overrides=original_overrides,
                config=config,
                solving=solving,
                opts=opts,
                current_nodal_prices=current_nodal_prices,
                solve_opts=kwargs.get("solve_opts", {}),
                using_single_node=using_single_node,
                single_node_province=single_node_province,
                overrides_path=overrides_path,
                max_workers=max_workers,
                **kwargs
            )
        else:
            # 使用原来的串行方法
            all_aluminum_usage = {}
            
            for province in target_provinces:
                # 为每个省份创建网络副本
                if original_network_path:
                    if original_overrides:
                        n_province = pypsa.Network(original_network_path, override_component_attrs=original_overrides)
                    else:
                        n_province = pypsa.Network(original_network_path)
                    
                    # 设置网络文件路径
                    n_province._network_path = original_network_path
                    if original_overrides:
                        n_province._overrides_path = overrides_path
                
                # 重新应用网络准备
                n_province = prepare_network(
                    n_province,
                    kwargs.get("solve_opts", {}),
                    using_single_node=using_single_node,
                    single_node_province=single_node_province
                )
                
                # 设置配置
                n_province.config = config
                n_province.opts = opts
                
                # 求解单个省份的电解铝优化问题
                province_aluminum_usage = solve_aluminum_optimization(
                    n_province, 
                    config, 
                    solving, 
                    opts, 
                    nodal_prices=current_nodal_prices, 
                    target_province=province,
                    **kwargs
                )
                
                if province_aluminum_usage is not None:
                    all_aluminum_usage[province] = province_aluminum_usage
        
        if not all_aluminum_usage:
            break
        
        # 合并所有省份的电解铝用能结果
        # 获取所有冶炼设备名称
        all_smelters = []
        for province_usage in all_aluminum_usage.values():
            all_smelters.extend(province_usage.columns.tolist())
        
        # 创建合并后的DataFrame
        merged_aluminum_usage = pd.DataFrame(index=current_nodal_prices.index, columns=all_smelters)
        merged_aluminum_usage = merged_aluminum_usage.fillna(0).infer_objects(copy=False)
        
        # 填充各省份的数据
        for province, province_usage in all_aluminum_usage.items():
            for smelter in province_usage.columns:
                if smelter in merged_aluminum_usage.columns:
                    merged_aluminum_usage[smelter] = province_usage[smelter]
        
        # 更新电解铝用能和目标函数值
        aluminum_usage = merged_aluminum_usage
        previous_objective = current_objective
        final_network = n_current
        
        # 记录本次迭代时间
        iteration_time = time.time() - iteration_start_time
        iteration_times.append(iteration_time)
    
    # 恢复原始配置
    config["aluminum_commitment"] = original_commitment
    

    
    # 返回最终的网络结果
    return final_network

def solve_network_standard(n, config, solving, opts="", **kwargs):
    """
    标准网络求解方法（非迭代）
    """
    set_of_options = solving["solver"]["options"]
    solver_options = solving["solver_options"][set_of_options] if set_of_options else {}
    solver_name = solving["solver"]["name"]
    cf_solving = solving["options"]
    track_iterations = cf_solving.get("track_iterations", False)
    min_iterations = cf_solving.get("min_iterations", 4)
    max_iterations = cf_solving.get("max_iterations", 6)

    # add to network for extra_functionality
    n.config = config
    n.opts = opts

    skip_iterations = cf_solving.get("skip_iterations", False)
    if not n.lines.s_nom_extendable.any():
        skip_iterations = True
<<<<<<< HEAD
        logger.info("No expandable lines found. Skipping iterative solving.")

=======
    
>>>>>>> b069bd6a
    # 使用标准参数求解
    # 只保留PyPSA支持的参数
    optimize_kwargs = {k: v for k, v in kwargs.items() if k in ALLOWED_OPTIMIZE_KWARGS}
    if skip_iterations:
        status, condition = n.optimize(
            solver_name=solver_name,
            solver_options=solver_options,  # 使用solver_options参数传递求解器特定选项
            extra_functionality=extra_functionality,
            **optimize_kwargs,
        )
    else:
        status, condition = n.optimize.optimize_transmission_expansion_iteratively(
            solver_name=solver_name,
            solver_options=solver_options,  # 使用solver_options参数传递求解器特定选项
            track_iterations=track_iterations,
            min_iterations=min_iterations,
            max_iterations=max_iterations,
            extra_functionality=extra_functionality,
            **optimize_kwargs,
        )

    # Store the objective value from the model (兼容性处理)
    if hasattr(n.model, 'objective_value'):
        n.objective = n.model.objective_value
    elif hasattr(n.model, 'objective'):
        n.objective = n.model.objective.value

    return n

if __name__ == '__main__':
    if 'snakemake' not in globals():
        from _helpers import mock_snakemake
        snakemake = mock_snakemake('solve_network_myopic-1',
                                   opts='ll',
                                   topology='current+Neighbor',
                                   pathway='linear2050',
                                   co2_reduction='0.0',
                                   planning_horizons="2050")

    configure_logging(snakemake)

    opts = snakemake.wildcards.opts
    if "sector_opts" in snakemake.wildcards.keys():
        opts += "-" + snakemake.wildcards.sector_opts
    opts = [o for o in opts.split("-") if o != ""]
    solve_opts = snakemake.params.solving["options"]

    np.random.seed(solve_opts.get("seed", 123))

    if "overrides" in snakemake.input.keys():
        overrides = override_component_attrs(snakemake.input.overrides)
        n = pypsa.Network(snakemake.input.network, override_component_attrs=overrides)
    else:
        n = pypsa.Network(snakemake.input.network)
    
    # 设置网络文件路径，用于迭代优化中的网络重新加载
    n._network_path = snakemake.input.network
    if "overrides" in snakemake.input.keys():
        n._overrides_path = snakemake.input.overrides

    n = prepare_network(
        n,
        solve_opts,
        using_single_node=snakemake.params.using_single_node,
        single_node_province=snakemake.params.single_node_province
    )

    # 检查是否启用电解铝迭代优化
    # 条件1: 检查snakemake.params.iterative_optimization
    # 条件2: 检查config["aluminum"]["al_excess_rate"][planning_horizons] > 0.01
    # 条件3: 检查config.get("add_aluminum", False)
    
    planning_horizons = snakemake.wildcards.planning_horizons
    
    # 检查电解铝过剩率条件
    aluminum_excess_rate_condition = False
    if (snakemake.config.get("aluminum", {}).get("al_excess_rate", {}).get(planning_horizons, 0) > 0.01):
        aluminum_excess_rate_condition = True
    
    # 检查电解铝功能启用条件
    aluminum_enabled_condition = snakemake.config.get("add_aluminum", False)
    
    # 综合判断是否启用电解铝迭代优化
    if (snakemake.params.iterative_optimization and 
        aluminum_excess_rate_condition and 
        aluminum_enabled_condition):
        # 获取迭代优化参数
        max_iterations = snakemake.config.get("aluminum_max_iterations", 10)
        convergence_tolerance = snakemake.config.get("aluminum_convergence_tolerance", 0.01)
        
        # 准备传递给迭代函数的参数
        iteration_kwargs = {
            "log_fn": snakemake.log.solver,
            "solve_opts": solve_opts,
            "using_single_node": snakemake.params.using_single_node,
            "single_node_province": snakemake.params.single_node_province
        }
        
        # 如果有overrides，也传递
        if "overrides" in snakemake.input.keys():
            iteration_kwargs["overrides"] = overrides
        
        # 添加并行计算配置
        if snakemake.config.get("aluminum_parallel", True):  # 默认启用并行计算
            max_workers = snakemake.config.get("aluminum_max_workers", None)  # 默认使用CPU核心数
            iteration_kwargs["max_workers"] = max_workers
        
        # 使用迭代优化算法
        n = solve_network_iterative(
            n,
            config=snakemake.config,
            solving=snakemake.params.solving,
            opts=opts,
            max_iterations=max_iterations,
            convergence_tolerance=convergence_tolerance,
            **iteration_kwargs,
        )
    else:
        # 使用标准求解方法
        n = solve_network_standard(
            n,
            config=snakemake.config,
            solving=snakemake.params.solving,
            opts=opts,
            log_fn=snakemake.log.solver,
        )

    # 确保输出目录存在
    output_dir = os.path.dirname(snakemake.output.network_name)
    os.makedirs(output_dir, exist_ok=True)

    #n.meta = dict(snakemake.config, **dict(wildcards=dict(snakemake.wildcards)))
    n.links_t.p2 = n.links_t.p2.astype(float)
    # Clean up links_t_p3 data before export to avoid dtype issues
    if hasattr(n, 'links_t') and hasattr(n.links_t, 'p3'):
        # Convert DataFrame to numeric, handling any non-numeric values
        n.links_t.p3 = n.links_t.p3.apply(pd.to_numeric, errors='coerce').fillna(0.0).infer_objects(copy=False)
    
    # 打印生产铝的产品link
    single_province = snakemake.params.single_node_province
    aluminum_production_link = f"{single_province} aluminum production"

    if aluminum_production_link in n.links.index:
        if hasattr(n, 'links_t') and hasattr(n.links_t, 'p0'):
            power_series = n.links_t.p0[aluminum_production_link]
            total_power = power_series.sum()
            logger.info(f"生产铝Link ({aluminum_production_link}) 总功率输入: {total_power:.2f} MW")
        else:
            logger.info(f"无法获取 {aluminum_production_link} 的功率数据")
    else:
        logger.info(f"未找到生产铝Link: {aluminum_production_link}")

    # 导出结果
    n.export_to_netcdf(snakemake.output.network_name) <|MERGE_RESOLUTION|>--- conflicted
+++ resolved
@@ -937,12 +937,8 @@
     skip_iterations = cf_solving.get("skip_iterations", False)
     if not n.lines.s_nom_extendable.any():
         skip_iterations = True
-<<<<<<< HEAD
         logger.info("No expandable lines found. Skipping iterative solving.")
 
-=======
-    
->>>>>>> b069bd6a
     # 使用标准参数求解
     # 只保留PyPSA支持的参数
     optimize_kwargs = {k: v for k, v in kwargs.items() if k in ALLOWED_OPTIMIZE_KWARGS}
